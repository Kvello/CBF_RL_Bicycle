from collections import defaultdict
import torch
from typing import List, Dict, Any, Optional, Callable
from tensordict.nn import TensorDictModule, TensorDictModuleBase
from tensordict import TensorDict
from torchrl.collectors import DataCollectorBase
from torchrl.data import ReplayBuffer, RandomSampler, LazyTensorStorage
from torchrl.data.replay_buffers import TensorDictReplayBuffer
from torchrl.envs import (
    TransformedEnv,
    EnvBase,
    Transform,
)
from torchrl.objectives.value import GAE
from torchrl.envs.utils import ExplorationType
from torchrl.objectives import ClipPPOLoss, LossModule
from tqdm import tqdm
import wandb
from utils.utils import get_config_value
from .RlAlgoBase import RLAlgoBase
import warnings


class PPO(RLAlgoBase):
    def __init__(self):
        super().__init__()
    def setup(self, config: Dict[str, Any]):
        self.config = config 
        warn_str = "sub_batch_size not found in config, using default value of 256"
        self.sub_batch_size = get_config_value(config, "sub_batch_size", 256,warn_str) 

        warn_str = "max_grad_norm not found in config, using default value of 1.0"
        self.max_grad_norm = get_config_value(config, "max_grad_norm", 1.0)
        
        warn_str = "device not found in config, using default value of 'cpu'"
        self.device = get_config_value(config, "device", "cpu", warn_str)

        warn_str = "clip_epsilon not found in config, using default value of 0.2"
        self.clip_epsilon = get_config_value(config, "clip_epsilon", 0.2, warn_str)
        
        warn_str = "lmbda not found in config, using default value of 0.95"
        self.lmbda = get_config_value(config, "lmbda", 0.95, warn_str)

        warn_str = "critic_coef not found in config, using default value of 1.0"
        self.critic_coef = get_config_value(config, "critic_coef", 1.0, warn_str)

        warn_str = "loss_critic_type not found in config, using default value of 'smooth_l1'"
        self.loss_critictype = get_config_value(config, "loss_critic_type", "smooth_l1", warn_str)

        warn_str = "gamma not found in config, using default value of 0.99"
        self.gamma = get_config_value(config, "gamma", 0.99, warn_str)

        warn_str = "num_epochs not found in config, using default value of 10"
        self.num_epochs = get_config_value(config, "num_epochs", 10, warn_str) 

        warn_str = "primary_reward_key not found in config, using default value of 'r1'"
        self.primary_reward_key = get_config_value(config, "primary_reward_key", "r1", warn_str)
        
        warn_str = "secondary_reward_key not found in config, using default value of 'r2'"
        self.secondary_reward_key = get_config_value(config, "secondary_reward_key", "r2", warn_str)

        warn_str = "entropy_coef not found in config, using default value of 0.00"
        self.entropy_coef = get_config_value(config, "entropy_coef", 0.00, warn_str)
        
        warn_str = "collision_buffer_size not found in config, using default value of None"
        self.collision_buffer_size = get_config_value(config, 
                                                       "collision_buffer_size",
                                                       None,
                                                       warn_str)

        warn_str = "supervision_coef not found in config, using default value of 1.0"
        self.supervision_coef = get_config_value(config, "supervision_coef", 1.0, warn_str)

        warn_str = "optim_kwargs not found in config, using default value of {}"
        self.optim_kwargs = get_config_value(config, "optim_kwargs", {}, warn_str)

        warn_str = "safety_obs_key not found in config, using default value of 'observation'"
        self.safety_obs_key = get_config_value(config, "safety_obs_key", "observation", warn_str)
        
        warn_str = "scheduler_config not found in config, using default value of None"
        self.scheduler_config = get_config_value(config, "scheduler_config", None, warn_str) 

        self.loss_value_log_keys = ["loss_safety_objective",
                                    "loss_CDF", 
                                    "loss_safety_entropy",
                                    "loss_CDF_supervised",]
        self.reward_keys = {self.primary_reward_key, self.secondary_reward_key}
    def train(self,
              policy_module: TensorDictModule,
              value_module: TensorDictModule,
              optim: torch.optim.Optimizer,
              collector: DataCollectorBase,
              replay_buffer: TensorDictReplayBuffer,
              eval_func: Optional[Callable[None, Dict[str, float]]] = None
              ):
        """Train the PPO algorithm.

        Args:
            policy_module (TensorDictModule): The policy module.
            value_module (TensorDictModule): The value module.
            optim (torch.optim.Optimizer): The optimizer.
            collector (DataCollectorBase): The data collector.
            replay_buffer (TensorDictReplayBuffer): The replay buffer.
            An optional evaluation function that evaluates the policy in the environment
            This should be a function that takes in the policy and returns a dict of
            floats of evaluation metrics. Defaults to None.

        Raises:
            ValueError: if the collector does not have the requested_frames_per_batch attribute.
            ValueError: if the collector does not have the total_frames attribute.
        """

        if self.config is None:
            raise ValueError("Setup must be called with a config before training")
        
        if hasattr(collector, "requested_frames_per_batch"):
            self.frames_per_batch = collector.requested_frames_per_batch
        else:
            raise ValueError("Collector must have requested_frames_per_batch attribute.\
                            Try using a different collector.")
        if hasattr(collector, "total_frames"):
            total_frames = collector.total_frames
        else:
            raise ValueError("Collector must have total_frames attribute.\
                                Try using a different collector.")

            
        self.advantage_module = GAE(
            gamma=self.gamma,
            lmbda=self.lmbda,
            value_network=value_module,
            average_gae=True,
            device=self.device,
        )
        self.advantage_module.set_keys(
            value = value_module.out_keys[0],
            reward = self.primary_reward_key,
            advantage = "advantage",
            value_target = "value_target",
        )

        self.loss_module = ClipPPOLoss(
            actor_network=policy_module,
            critic_network=value_module,
            clip_epsilon=self.clip_epsilon,
            entropy_bonus=bool(self.entropy_coef),
            entropy_coef=self.entropy_coef,
            critic_coef=self.critic_coef,
            loss_critic_type=self.loss_critictype,
        )
        self.loss_module.set_keys(
            advantage="advantage",
            value=value_module.out_keys[0],
            value_target="value_target",
            reward=self.primary_reward_key,
        )
        self.optim = optim(self.loss_module.parameters(), **self.config.get("optim_kwargs", {}))
<<<<<<< HEAD

        if self.collision_buffer_size is not None:
            self.collision_buffer = ReplayBuffer(
                storage=LazyTensorStorage(max_size = self.collision_buffer_size,
                                        device=self.device),
                sampler=RandomSampler(),
            )
        else:
            self.collision_buffer = None
=======
        if self.scheduler_config is not None:
            scheduler_name = self.scheduler_config["name"]
            if scheduler_name == "linear":
                self.scheduler = torch.optim.lr_scheduler.LinearLR(
                    self.optim,
                    start_factor=self.scheduler_config["start_factor"],
                    end_factor=self.scheduler_config["end_factor"],
                    total_iters=self.scheduler_config["total_iters"],
                )
            elif scheduler_name == "cosine":
                self.scheduler = torch.optim.lr_scheduler.CosineAnnealingLR(
                    self.optim,
                    T_max=self.scheduler_config["T_max"],
                    eta_min=self.scheduler_config["eta_min"],
                )
            elif scheduler_name == "step":
                self.scheduler = torch.optim.lr_scheduler.StepLR(
                    self.optim,
                    step_size=self.scheduler_config["step_size"],
                    gamma=self.scheduler_config["gamma"],
                )
            else:
                raise ValueError(f"Scheduler {scheduler_name} not found in config.\
                                Please use one of the following: linear, cosine, step")
        else:
            self.scheduler = None
        self.collision_buffer = ReplayBuffer(
            storage=LazyTensorStorage(max_size = self.collision_buffer_size,
                                      device=self.device),
            sampler=RandomSampler(),
        )
>>>>>>> 0b148e1f
        print("Training with config:")
        print(self.config)
        logs = defaultdict(list)
        eval_logs = defaultdict(list)
        pbar = tqdm(total=total_frames)
        for i, tensordict_data in enumerate(collector):
            logs.update(self.step(tensordict_data,
                                   self.loss_module,
                                   self.advantage_module,
                                   self.optim,
                                   replay_buffer,
                                   eval_func=eval_func))
            pbar.update(tensordict_data.numel())
            if self.scheduler is not None:
                self.scheduler.step()
            if wandb.run is not None:
                wandb.log({**logs})
            else:
                cum_primary_reward_str = \
                    f"average primary reward={logs[self.primary_reward_key]: 4.4f}"
                cum_secondary_reward_str = \
                    f"average secondary reward={logs[self.secondary_reward_key]: 4.4f}"
                stepcount_str = f"step count (max): {logs['step_count']}"
                lr_str = f"lr policy: {logs['lr']: 4.6f}"
                eval_str = ", ".join([f"{key}: {val}" for key, val in logs.items()])
                pbar.set_description(
                    f"{cum_primary_reward_str},\
                    {cum_secondary_reward_str},\
                    {stepcount_str}, \
                    {lr_str}, \
                    {eval_str}"
                )
        collector.shutdown()
    def _update_collision_buffer(self, td: TensorDict):
        """
        Update the collision buffer with the current tensordict data.
        Note: We assume that the data from the collector is split into trajectories
        by split_trajs = True.
        
        Args:
            td (TensorDict): The data tensor dictionary.
        """
        if self.collision_buffer is None:
            return
        states = td[self.safety_obs_key]
        collision_indcs = torch.where(
            td["next", self.primary_reward_key] <0.0
        )[:-1]
        collision_states = states[collision_indcs]
        if collision_states.shape[0] == 0:
            # No collision states to add
            return
        value_target_collision_states = (
            td["next",self.primary_reward_key][td["next",self.primary_reward_key] < 0.0]
        ).unsqueeze(-1)
        new_states = TensorDict({
            "collision_states": collision_states,
            "collision_value": value_target_collision_states,
        }, batch_size=collision_states.shape[:-1], device=self.device)
        self.collision_buffer.extend(new_states)
    def step(self, 
             tensordict_data: TensorDict,
             loss_module: LossModule,
             advantage_module: TensorDictModuleBase,
             optim: torch.optim.Optimizer,
             replay_buffer: TensorDictReplayBuffer,
             eval_func: Optional[Callable[None, Dict[str, float]]] = None):

        """
        Perform a single step of the (general) PPO algorithm.
        
        Args:
            tensordict_data (TensorDict): The data tensor dictionary.
            loss_module (LossModule): The loss module.
            advantage_module (TensorDictModuleBase): The advantage module.
            optim (torch.optim.Optimizer): The optimizer.
            replay_buffer (TensorDictReplayBuffer): The replay buffer.
            eval_func (Optional[Callable[None, Dict[str, float]]): An optional evaluation function.
            
        Returns:
            Dict[str, float]: The logs.
        """
        self._update_collision_buffer(tensordict_data)
        if self.config is None:
            raise ValueError("Setup must be called with a config before training")
        logs = defaultdict(list)
        for key in self.loss_value_log_keys:
            logs[key] = 0.0
        for _ in range(self.num_epochs):
            advantage_module(tensordict_data.to(self.device))
            data_view = tensordict_data.reshape(-1)
            replay_buffer.extend(data_view)
            for _ in range(self.frames_per_batch // self.sub_batch_size):
                subdata = replay_buffer.sample(self.sub_batch_size).to(self.device)
                if len(self.collision_buffer) > 0:
                    # The buffer should only be empty in the very beginning
                    collision_data = self.collision_buffer.sample(
                        self.sub_batch_size
                    ).to(self.device)
                    subdata.update(collision_data)
                loss_vals = self._set_gradients(loss_module, subdata)
                optim.step()
                optim.zero_grad()
                

                for key in self.loss_value_log_keys:
                    logs[key] += loss_vals[key].item()
        for key in self.loss_value_log_keys:
            logs[key] /= self.num_epochs
        for key in self.reward_keys:
            logs[key] = tensordict_data["next",key].to(torch.float32).mean().item()
        logs["step_count(average)"] = (
            tensordict_data["step_count"].max(dim=1).values.to(torch.float32).mean().item()
        )
        logs["lr"] = optim.param_groups[0]["lr"]
        if eval_func is not None:
            logs.update(eval_func())
        return logs

    def _set_gradients(self,
        loss_module: ClipPPOLoss,
        tensordict: TensorDict):
        """
        Set the gradients for the loss module and return the loss values.
        
        Args:
            loss_module (ClipPPOLoss): The loss module.
            tensordict (TensorDict): The data tensor dictionary.
            
        Returns:
            Dict[str, float]: The loss values.
        """
        loss_vals = loss_module(tensordict)
        # rename loss value keys
        loss_vals["loss_CDF"] = loss_vals["loss_critic"]
        loss_vals["loss_safety_objective"] = loss_vals["loss_objective"]
        loss_vals["loss_safety_entropy"] = loss_vals["loss_entropy"]
        del loss_vals["loss_critic"]
        del loss_vals["loss_objective"]
        del loss_vals["loss_entropy"]
        # For simplicity, we calculate the collision loss(unsafe states) here, instead of in the
        # loss module. 
        if "collision_states" in tensordict:
            # Handle the case where the collision buffer is empty
            # (Only in the beginning of training)
            collision_states = tensordict["collision_states"]
            CDF_collision_pred = loss_module.critic_network.module(collision_states)
            loss_vals["loss_CDF_supervised"] = (
                torch.nn.MSELoss(reduction='mean')(
                    CDF_collision_pred,
                    tensordict["collision_value"],
                )
            )*self.supervision_coef
        else:
            loss_vals["loss_CDF_supervised"] = torch.tensor(0.0).to(self.device)
        loss_value = (
            loss_vals["loss_safety_objective"]
            + loss_vals["loss_CDF"]
            + loss_vals["loss_safety_entropy"]
            + loss_vals["loss_CDF_supervised"]
        )
        
        loss_value.backward()
        torch.nn.utils.clip_grad_norm_(
            loss_module.parameters(),
            self.max_grad_norm,
        )
        return loss_vals<|MERGE_RESOLUTION|>--- conflicted
+++ resolved
@@ -155,7 +155,6 @@
             reward=self.primary_reward_key,
         )
         self.optim = optim(self.loss_module.parameters(), **self.config.get("optim_kwargs", {}))
-<<<<<<< HEAD
 
         if self.collision_buffer_size is not None:
             self.collision_buffer = ReplayBuffer(
@@ -165,7 +164,6 @@
             )
         else:
             self.collision_buffer = None
-=======
         if self.scheduler_config is not None:
             scheduler_name = self.scheduler_config["name"]
             if scheduler_name == "linear":
@@ -197,7 +195,6 @@
                                       device=self.device),
             sampler=RandomSampler(),
         )
->>>>>>> 0b148e1f
         print("Training with config:")
         print(self.config)
         logs = defaultdict(list)
