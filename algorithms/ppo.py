--- conflicted
+++ resolved
@@ -175,33 +175,19 @@
 
     def step(self, 
              tensordict_data: TensorDict,
-<<<<<<< HEAD
-             loss_module: ClipPPOLoss,
-             advantage_module: GAE,
-=======
              loss_module: LossModule,
              advantage_module: TensorDictModuleBase,
->>>>>>> ecd2ea7d
              optim: torch.optim.Optimizer,
              replay_buffer: TensorDictReplayBuffer,
              eval_func: Optional[Callable[None, Dict[str, float]]] = None):
 
         """
-<<<<<<< HEAD
-        Perform a single step of the Hierarchical PPO algorithm.
-=======
         Perform a single step of the (general) PPO algorithm.
->>>>>>> ecd2ea7d
         
         Args:
             tensordict_data (TensorDict): The data tensor dictionary.
             loss_module (HiPPOLoss): The loss module.
-<<<<<<< HEAD
-            A_primary (GAE): The primary advantage module.
-            A_secondary (GAE): The secondary advantage module.
-=======
             advantage_module (ValueEstimatorBase): The advantage module.
->>>>>>> ecd2ea7d
             optim (torch.optim.Optimizer): The optimizer.
             replay_buffer (TensorDictReplayBuffer): The replay buffer.
             eval_func (Optional[Callable[None, Dict[str, float]]): An optional evaluation function.
